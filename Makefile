--- conflicted
+++ resolved
@@ -60,13 +60,8 @@
 copyimg:
 	$(MAKE) -C test/$@ BUILDTAGS="$(BUILDTAGS)"
 
-<<<<<<< HEAD
-checkseccomp: check-gopath
-	$(MAKE) -C test/$@
-=======
-checkseccomp: $(OUTDIR)
+checkseccomp: $(OUTDIR) check-gopath
 	make -C test/$@
->>>>>>> d465dac7
 
 ocid: $(OUTDIR)
 	$(GO) install \
